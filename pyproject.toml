--- conflicted
+++ resolved
@@ -24,18 +24,6 @@
 
 [tool.poetry.dependencies]
 python = ">=3.8,<3.11"
-<<<<<<< HEAD
-Sphinx = {version = ">=4,<5", optional = true}
-sphinx-rtd-theme = {version = "1.0.0", optional = true}
-sphinx-tabs = {version = "3.2.0", optional = true}
-sphinx-charts = {version = "0.1.2", optional = true}
-sphinx-math-dollar = {version = "1.2.0", optional = true}
-sphinx-pyproject = "^0.1.0"
-google-cloud-bigquery = {extras = ["bqstorage", "pandas"], version = "^3.0.1"}
-plotly = "^5.10.0"
-scipy = "^1.8"
-pandas = "^1.5"
-=======
 google-cloud-bigquery = {extras = ["bqstorage", "pandas"], version = "^3.0.1"}
 plotly = "^5.10.0"
 scipy = "^1.10"
@@ -47,7 +35,6 @@
 sphinx-pyproject = "^0.1.0"
 
 
->>>>>>> 1edc1e28
 
 [tool.poetry.dev-dependencies]
 coverage = "^6.2"
