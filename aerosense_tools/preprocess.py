import datetime as dt
import logging

import numpy as np
import pandas as pd
from plotly import express as px

from aerosense_tools.exceptions import EmptyDataFrameError
from aerosense_tools.plots import plot_with_layout


logger = logging.getLogger(__name__)


<<<<<<< HEAD
class RawData:
    """A class representing raw data received from a specific sensor through the data gateway."""

    def __init__(self, dataframe, sensor_type):
        if dataframe.empty:
            raise EmptyDataFrameError("Empty DataFrame is not allowed for the RawData Class")
=======
class RawSignal:
    """A class representing raw data received from data gateway."""

    def __init__(self, dataframe, sensor_type):
        if dataframe.empty:
            raise EmptyDataFrameError("Empty DataFrame is not allowed for the RawSignal Class")

>>>>>>> 21ff3193
        self.dataframe = dataframe
        self.sensor_type = sensor_type

    def pad_gaps(self, threshold=dt.timedelta(seconds=60)):
        """Checks for missing data. If the gap between samples (timedelta) is higher than the given threshold, then the
        last sample before the gap start is replaced with NaN. Thus, no interpolation will be performed during the
        non-sampling time window.

        :param datetime.timedelta threshold: maximum gap between two samples as a timedelta type
        :return pandas.Dataframe: inplace modified dataframe with the end sample of each session replaced with NaN
        """
        self.dataframe[self.dataframe.index.to_series().diff() > threshold] = np.NaN

<<<<<<< HEAD
    def convert_int_to_measurement(self, sensor_conversion_constants=None):
        """Convert int value (originally from bytes) to a float value representing a measured physical
        variable in SI units.
=======
    def filter_outliers(self, window, standard_deviation_multiplier):
        """A very primitive filter. Removes data points outside the confidence interval using a rolling median and
        standard deviation.

        :param int window: window (number of samples) for rolling median and standard deviation
        :param float standard_deviation_multiplier: multiplier to the rolling standard deviation
        :return pandas.Dataframe: inplace filtered dataframe
        """
        rolling_median = self.dataframe.rolling(window).median()
        rolling_std = self.dataframe.rolling(window).std()

        # TODO define filtering rule using rolling df here
        self.dataframe = self.dataframe[
            (self.dataframe <= rolling_median + standard_deviation_multiplier * rolling_std)
            & (self.dataframe >= rolling_median - standard_deviation_multiplier * rolling_std)
        ]

    def measurement_to_variable(self, sensor_conversion_constants=None):
        """Transform fixed point values to a physical variable.
>>>>>>> 21ff3193

        :param dict sensor_conversion_constants: dictionary containing calibrated conversion constants
        :return pandas.Dataframe: inplace transformed dataframe with raw data transformed to variable values
        """

        gravitational_acceleration = 9.81  # [m/s²]
        differential_pressure_range = 2 * 6000
        differential_pressure_offset = 32767
        gyroscope_sensitivity = 16.4  # Typ. Gyro sensitivity LSB/deg/s
        accelerometer_sensitivity = 2048  # Typ. Accelerometer sensitivity LSB/g

        default_conversion_constants = {
            "barometer": 40.96,  # [Pa]⁻¹
            "barometer_thermometer": 100,  # [Celsius]⁻¹
            "differential_barometer": (58982 - 6553) / differential_pressure_range,  # [Pa]⁻¹
            "differential_barometer_offset": differential_pressure_offset,
            "accelerometer": accelerometer_sensitivity / gravitational_acceleration,  # [m/s²]⁻¹
            "gyroscope": gyroscope_sensitivity * 180 / np.pi,  # [s⁻¹] ⁻¹
            "magnetometer": 1,  # TODO this is tbd.
        }
        sensor_conversion_constants = sensor_conversion_constants or default_conversion_constants

        if self.sensor_type == "differential_barometer":
            self.dataframe -= sensor_conversion_constants["differential_barometer_offset"]

        self.dataframe /= sensor_conversion_constants[self.sensor_type]

    def extract_measurement_sessions(self, threshold=dt.timedelta(seconds=60)):
        """Extract sessions (continuous measurement periods) from raw data.

<<<<<<< HEAD
        :param datetime.timedelta threshold: Maximum gap between two consecutive measurement samples :return  (list,
        pandas.DataFrame): List with SensorMeasurementSession objects, a dataframe with sessions' information such as
        start and end times, duration, sensor statistics
=======
        :param datetime.timedelta threshold: Maximum gap between two consecutive measurement samples
        :return (list, pandas.DataFrame): List with SensorMeasurementSession objects, a dataframe with sessions' start and end times
>>>>>>> 21ff3193
        """
        measurement_sessions = []
        session_statistics = []
        sample_time = pd.DataFrame(self.dataframe.index)

        session_starts = sample_time["datetime"].diff() > threshold
        session_ends = abs(sample_time["datetime"].diff(-1)) > threshold
        session_starts.iloc[0] = session_ends.iloc[-1] = True

        # Edge case of a single measurement point:
        is_single_sample = sample_time.index[session_starts] == sample_time.index[session_ends]

        if any(is_single_sample):
            logger.warning(
                "Sensor type {} has single measurement points at {}".format(
                    self.sensor_type,
                    sample_time[session_starts][is_single_sample],
                )
            )

        start_rows = sample_time.index[session_starts][~is_single_sample]
        end_rows = sample_time.index[session_ends][~is_single_sample]

        session_times = pd.DataFrame(
            {
                "start": sample_time["datetime"][start_rows].to_list(),
                "end": sample_time["datetime"][end_rows].to_list(),
            }
        )

        for start_row, end_row in zip(start_rows, end_rows):
            session = SensorMeasurementSession(self.dataframe.iloc[start_row:end_row, :], self.sensor_type)
            measurement_sessions.append(session)
            session_statistics.append(session.sensor_statistics.stack())

        session_times["duration"] = session_times["end"] - session_times["start"]
        session_information = pd.concat([session_times, pd.DataFrame(session_statistics)], axis=1)

        return measurement_sessions, session_information


class SensorMeasurementSession:
    """A class representing continuous measurement series for a particular sensor. The class wraps some frequently used
    Pandas.DataFrame operations as well as plotly figure setup.
    """

    def __init__(self, dataframe, sensor_type):
        if dataframe.empty:
            raise EmptyDataFrameError("Empty DataFrame is not allowed for the SensorMeasurementSession Class")

        self.dataframe = dataframe
        self.sensor_type = sensor_type
        self.start = dataframe.index[0]
        self.end = dataframe.index[-1]
        self.duration = dataframe.index[-1] - dataframe.index[0]
        self.sensor_statistics = dataframe.agg(["min", "max", "mean", "std"])

    def to_constant_timestep(self, time_step, timeseries_start=None):
        """Resample dataframe to the given time step. Linearly interpolates between samples.

        :param datetime.timedelta time_step: timestep as datetime timedelta type
        :param datetime.datetime timeseries_start: start constant step time series at specified time
        :return SensorMeasurementSession: sensor session with resampled and interpolated data
        """
        new_time_vector = pd.date_range(start=timeseries_start or self.start, end=self.end, freq=time_step)
        return self.to_new_time_vector(new_time_vector)

    def to_new_time_vector(self, new_time_vector):
        """Interpolate the original dataframe onto a new time index.

        :param pandas.DatetimeIndex new_time_vector: the new time index
        :return SensorMeasurementSession: a new SensorMeasurementSession object with the interpolated dataframe
        """
        new_dataframe = pd.DataFrame(index=new_time_vector)
        new_dataframe = pd.concat([self.dataframe, new_dataframe], axis=1)
        new_dataframe = new_dataframe.interpolate("index", limit_area="inside").reindex(new_time_vector)
        return SensorMeasurementSession(new_dataframe, self.sensor_type)

    def merge_with(self, *secondary_sessions):
        """Merge current session's sensor measurements with measurements from other sensors (secondary sessions)
        The values from the secondary sessions will be interpolated onto the current session's time vector.

        :return Pandas.DataFrame: Merged dataframe
        """
        merged_df = self.dataframe
        for secondary_session in secondary_sessions:
<<<<<<< HEAD
            merged_df = pd.concat([merged_df, secondary_session.dataframe], axis=1)
            merged_df = merged_df.interpolate("index", limit_area="inside").reindex(self.dataframe.index)
=======
            merged_df = pd.concat([self.dataframe, secondary_session.dataframe], axis=1)
            merged_df = merged_df.interpolate("index", limit_area="inside").reindex(self.dataframe.index)

>>>>>>> 21ff3193
        return merged_df

    def trim(self, from_start=dt.timedelta(), from_end=dt.timedelta()):
        """Delete first and last measurements from the session

        :param datetime.timedelta from_start: Amount of time to trim from the start of the session
        :param datetime.timedelta from_end: Amount of time to trim from the end of the session
        :return SensorMeasurementSession: sensor session with trimmed_dataframe
        """
        time_window = (self.dataframe.index > self.start + from_start) & (self.dataframe.index < self.end - from_end)

        trimmed_dataframe = self.dataframe[time_window]
        return SensorMeasurementSession(trimmed_dataframe, self.sensor_type)

    def filter_outliers(self, window, acceptable_deviation):
        """A very primitive filter. Removes data points outside the confidence interval of a rolling median +/-
        acceptable_deviation.

        :param int window: window (number of samples) for rolling median and standard deviation
        :param float acceptable_deviation: multiplier to the rolling standard deviation
        :return pandas.Dataframe: filtered dataframe
        """
        rolling_median = self.dataframe.rolling(window).median()

        filtered_dataframe = self.dataframe[
            (self.dataframe <= rolling_median + acceptable_deviation)
            & (self.dataframe >= rolling_median - acceptable_deviation)
        ]

        return filtered_dataframe

    def plot(self, sensor_types_metadata, sensor_names=None, plot_start_offset=dt.timedelta(), plot_max_time=None):
        """Plots the session dataframe with plotly.

        :param sensor_types_metadata: Metadata about the sensor type, used for figure layout
        :param sensor_names: Specific sensors to plot
        :param plot_start_offset: start data plot after some time
        :param plot_max_time: limit to the time plotted
        :return plotly.graph_objs.Figure: a line graph of the sensor data against time
        """
        plot_max_time = plot_max_time or self.duration - plot_start_offset
        plot_df = self.trim(plot_start_offset, self.duration - plot_start_offset - plot_max_time).dataframe

        if sensor_names:
            plot_df = plot_df[sensor_names]

        layout = {
            "title": sensor_types_metadata[self.sensor_type]["description"],
            "xaxis_title": "Date/Time",
            "yaxis_title": sensor_types_metadata[self.sensor_type]["variable"],
            "legend_title": "Sensor",
        }
<<<<<<< HEAD
        figure = plot_with_layout(plot_df, layout_dict=layout)
=======

        figure = px.line(plot_df)
        figure.update_layout(layout)
>>>>>>> 21ff3193
        return figure<|MERGE_RESOLUTION|>--- conflicted
+++ resolved
@@ -6,28 +6,18 @@
 from plotly import express as px
 
 from aerosense_tools.exceptions import EmptyDataFrameError
-from aerosense_tools.plots import plot_with_layout
 
 
 logger = logging.getLogger(__name__)
 
 
-<<<<<<< HEAD
 class RawData:
     """A class representing raw data received from a specific sensor through the data gateway."""
-
-    def __init__(self, dataframe, sensor_type):
-        if dataframe.empty:
-            raise EmptyDataFrameError("Empty DataFrame is not allowed for the RawData Class")
-=======
-class RawSignal:
-    """A class representing raw data received from data gateway."""
 
     def __init__(self, dataframe, sensor_type):
         if dataframe.empty:
             raise EmptyDataFrameError("Empty DataFrame is not allowed for the RawSignal Class")
 
->>>>>>> 21ff3193
         self.dataframe = dataframe
         self.sensor_type = sensor_type
 
@@ -41,31 +31,9 @@
         """
         self.dataframe[self.dataframe.index.to_series().diff() > threshold] = np.NaN
 
-<<<<<<< HEAD
     def convert_int_to_measurement(self, sensor_conversion_constants=None):
         """Convert int value (originally from bytes) to a float value representing a measured physical
         variable in SI units.
-=======
-    def filter_outliers(self, window, standard_deviation_multiplier):
-        """A very primitive filter. Removes data points outside the confidence interval using a rolling median and
-        standard deviation.
-
-        :param int window: window (number of samples) for rolling median and standard deviation
-        :param float standard_deviation_multiplier: multiplier to the rolling standard deviation
-        :return pandas.Dataframe: inplace filtered dataframe
-        """
-        rolling_median = self.dataframe.rolling(window).median()
-        rolling_std = self.dataframe.rolling(window).std()
-
-        # TODO define filtering rule using rolling df here
-        self.dataframe = self.dataframe[
-            (self.dataframe <= rolling_median + standard_deviation_multiplier * rolling_std)
-            & (self.dataframe >= rolling_median - standard_deviation_multiplier * rolling_std)
-        ]
-
-    def measurement_to_variable(self, sensor_conversion_constants=None):
-        """Transform fixed point values to a physical variable.
->>>>>>> 21ff3193
 
         :param dict sensor_conversion_constants: dictionary containing calibrated conversion constants
         :return pandas.Dataframe: inplace transformed dataframe with raw data transformed to variable values
@@ -96,14 +64,9 @@
     def extract_measurement_sessions(self, threshold=dt.timedelta(seconds=60)):
         """Extract sessions (continuous measurement periods) from raw data.
 
-<<<<<<< HEAD
         :param datetime.timedelta threshold: Maximum gap between two consecutive measurement samples :return  (list,
         pandas.DataFrame): List with SensorMeasurementSession objects, a dataframe with sessions' information such as
         start and end times, duration, sensor statistics
-=======
-        :param datetime.timedelta threshold: Maximum gap between two consecutive measurement samples
-        :return (list, pandas.DataFrame): List with SensorMeasurementSession objects, a dataframe with sessions' start and end times
->>>>>>> 21ff3193
         """
         measurement_sessions = []
         session_statistics = []
@@ -190,14 +153,8 @@
         """
         merged_df = self.dataframe
         for secondary_session in secondary_sessions:
-<<<<<<< HEAD
             merged_df = pd.concat([merged_df, secondary_session.dataframe], axis=1)
             merged_df = merged_df.interpolate("index", limit_area="inside").reindex(self.dataframe.index)
-=======
-            merged_df = pd.concat([self.dataframe, secondary_session.dataframe], axis=1)
-            merged_df = merged_df.interpolate("index", limit_area="inside").reindex(self.dataframe.index)
-
->>>>>>> 21ff3193
         return merged_df
 
     def trim(self, from_start=dt.timedelta(), from_end=dt.timedelta()):
@@ -250,11 +207,7 @@
             "yaxis_title": sensor_types_metadata[self.sensor_type]["variable"],
             "legend_title": "Sensor",
         }
-<<<<<<< HEAD
-        figure = plot_with_layout(plot_df, layout_dict=layout)
-=======
 
         figure = px.line(plot_df)
         figure.update_layout(layout)
->>>>>>> 21ff3193
         return figure